--- conflicted
+++ resolved
@@ -463,14 +463,9 @@
 }
 
 // TestInstance checks the `up` status of an arangod server instance.
-<<<<<<< HEAD
-func (s *Service) TestInstance(ctx context.Context, serverType ServerType, address string, port int, statusChanged chan StatusItem) (up bool, version string, statusTrail []int, cancelled bool) {
-	instanceUp := make(chan string)
-=======
-func (s *Service) TestInstance(ctx context.Context, address string, port int,
-	expectedRole, expectedMode string, statusChanged chan StatusItem) (up, correctRole bool, version, role, mode string, statusTrail []int, cancelled bool) {
+func (s *Service) TestInstance(ctx context.Context, serverType ServerType, address string, port int,
+	statusChanged chan StatusItem) (up, correctRole bool, version, role, mode string, statusTrail []int, cancelled bool) {
 	instanceUp := make(chan instanceUpInfo)
->>>>>>> 5bc6e1f2
 	statusCodes := make(chan int)
 	if statusChanged != nil {
 		defer close(statusChanged)
@@ -568,6 +563,7 @@
 	for {
 		select {
 		case instanceInfo := <-instanceUp:
+			expectedRole, expectedMode := serverType.ExpectedServerRole()
 			up = instanceInfo.Version != ""
 			correctRole = instanceInfo.Role == expectedRole || expectedRole == ""
 			correctMode := instanceInfo.Mode == expectedMode || expectedMode == ""
