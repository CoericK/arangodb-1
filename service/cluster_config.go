--- conflicted
+++ resolved
@@ -127,11 +127,7 @@
 	for {
 		found := false
 		for _, p := range p.AllPeers {
-<<<<<<< HEAD
-			if p.PortOffset == portOffset {
-=======
 			if p.PortRangeOverlaps(basePort + portOffset) {
->>>>>>> dfb4ec20
 				if allPortOffsetsUnique || p.Address == peerAddress {
 					found = true
 					break
